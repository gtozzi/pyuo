--- conflicted
+++ resolved
@@ -1463,21 +1463,15 @@
 			dec = byt.decode('utf8')
 		except UnicodeDecodeError:
 			dec = byt.decode('iso8859-15')
-<<<<<<< HEAD
 		# Behave like the original client: truncate the string before first null char
-		p = dec.split('\x00', 1)
-		if len(p) > 1:
-			for char in p[1]:
+		zero = dec.find('\x00')
+		if zero >= 0:
+			for char in dec[zero:]:
 				if char != '\x00':
 					logging.warning('Truncating string "%s"', dec)
 					break
-		return p[0]
-=======
-		zero = dec.find('\0')
-		if zero >= 0:
 			dec = dec[:zero]
 		return dec
->>>>>>> c5cd1646
 
 
 class NoFullPacketError(Exception):
